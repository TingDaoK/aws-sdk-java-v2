/*
 * Copyright Amazon.com, Inc. or its affiliates. All Rights Reserved.
 *
 * Licensed under the Apache License, Version 2.0 (the "License").
 * You may not use this file except in compliance with the License.
 * A copy of the License is located at
 *
 *  http://aws.amazon.com/apache2.0
 *
 * or in the "license" file accompanying this file. This file is distributed
 * on an "AS IS" BASIS, WITHOUT WARRANTIES OR CONDITIONS OF ANY KIND, either
 * express or implied. See the License for the specific language governing
 * permissions and limitations under the License.
 */

package software.amazon.awssdk.core.internal.http.pipeline.stages;

<<<<<<< HEAD
import static software.amazon.awssdk.core.interceptor.MetricExecutionAttribute.METRIC_REGISTRY;

=======
import static java.util.concurrent.TimeUnit.MILLISECONDS;

import java.io.IOException;
>>>>>>> 43fabc9a
import java.time.Duration;
import java.util.concurrent.CompletableFuture;
import java.util.concurrent.ScheduledExecutorService;
import software.amazon.awssdk.annotations.SdkInternalApi;
import software.amazon.awssdk.core.Response;
import software.amazon.awssdk.core.async.AsyncRequestBody;
import software.amazon.awssdk.core.client.config.SdkClientOption;
import software.amazon.awssdk.core.exception.SdkException;
import software.amazon.awssdk.core.internal.http.HttpClientDependencies;
import software.amazon.awssdk.core.internal.http.RequestExecutionContext;
import software.amazon.awssdk.core.internal.http.TransformingAsyncResponseHandler;
import software.amazon.awssdk.core.internal.http.pipeline.RequestPipeline;
<<<<<<< HEAD
import software.amazon.awssdk.core.internal.http.pipeline.stages.utils.MetricUtils;
import software.amazon.awssdk.core.internal.retry.ClockSkewAdjuster;
import software.amazon.awssdk.core.internal.retry.RetryHandler;
import software.amazon.awssdk.core.internal.util.CapacityManager;
import software.amazon.awssdk.core.internal.util.ThrowableUtils;
import software.amazon.awssdk.core.retry.RetryPolicy;
import software.amazon.awssdk.http.SdkHttpFullRequest;
import software.amazon.awssdk.http.SdkHttpFullResponse;
import software.amazon.awssdk.metrics.meter.Timer;
import software.amazon.awssdk.metrics.metrics.SdkDefaultMetric;
import software.amazon.awssdk.metrics.registry.MetricRegistry;
=======
import software.amazon.awssdk.core.internal.http.pipeline.stages.utils.RetryableStageHelper;
import software.amazon.awssdk.http.SdkHttpFullRequest;
>>>>>>> 43fabc9a
import software.amazon.awssdk.utils.CompletableFutureUtils;

/**
 * Wrapper around the pipeline for a single request to provide retry, clockskew and request throttling functionality.
 */
@SdkInternalApi
public final class AsyncRetryableStage<OutputT> implements RequestPipeline<SdkHttpFullRequest,
    CompletableFuture<Response<OutputT>>> {

    private final TransformingAsyncResponseHandler<Response<OutputT>> responseHandler;
    private final RequestPipeline<SdkHttpFullRequest, CompletableFuture<Response<OutputT>>> requestPipeline;
    private final ScheduledExecutorService scheduledExecutor;
    private final HttpClientDependencies dependencies;

    public AsyncRetryableStage(TransformingAsyncResponseHandler<Response<OutputT>> responseHandler,
                               HttpClientDependencies dependencies,
                               RequestPipeline<SdkHttpFullRequest, CompletableFuture<Response<OutputT>>> requestPipeline) {
        this.responseHandler = responseHandler;
        this.dependencies = dependencies;
        this.scheduledExecutor = dependencies.clientConfiguration().option(SdkClientOption.SCHEDULED_EXECUTOR_SERVICE);
        this.requestPipeline = requestPipeline;
    }

    @Override
<<<<<<< HEAD
    public CompletableFuture<Response<OutputT>> execute(SdkHttpFullRequest request, RequestExecutionContext context) throws
                                                                                                                     Exception {
        CompletableFuture<Response<OutputT>> responseFuture = new RetryExecutor(request, context).execute();
        responseFuture.whenComplete((resp, err) -> MetricUtils.timer(context.executionContext()
                                                                            .executionAttributes()
                                                                            .getAttribute(METRIC_REGISTRY),
                                                                     SdkDefaultMetric.API_CALL)
                                                              .end());
        return responseFuture;
=======
    public CompletableFuture<Response<OutputT>> execute(SdkHttpFullRequest request,
                                                        RequestExecutionContext context) throws Exception {
        return new RetryingExecutor(request, context).execute();
>>>>>>> 43fabc9a
    }

    private class RetryingExecutor {
        private final AsyncRequestBody originalRequestBody;
        private final RequestExecutionContext context;
        private final RetryableStageHelper retryableStageHelper;

        private RetryingExecutor(SdkHttpFullRequest request, RequestExecutionContext context) {
            this.originalRequestBody = context.requestProvider();
            this.context = context;
            this.retryableStageHelper = new RetryableStageHelper(request, context, dependencies);
        }

        public CompletableFuture<Response<OutputT>> execute() throws Exception {
            CompletableFuture<Response<OutputT>> future = new CompletableFuture<>();
            maybeAttemptExecute(future);
            return future;
        }

<<<<<<< HEAD
        public CompletableFuture<Response<OutputT>> execute(CompletableFuture<Response<OutputT>> future) throws Exception {
            MetricRegistry attemptRegistry = MetricUtils.newRegistry(context.executionAttributes());
            Timer apiCallAttemptTimer = MetricUtils.timer(attemptRegistry, SdkDefaultMetric.API_CALL_ATTEMPT_LATENCY);
            apiCallAttemptTimer.start();

            beforeExecute();

            CompletableFuture<Response<OutputT>> executeFuture = doExecute();
            executeFuture.whenComplete((resp, err) -> {
                apiCallAttemptTimer.end();
                retryIfNeeded(future, resp, err);
            });
            return CompletableFutureUtils.forwardExceptionTo(future, executeFuture);
        }
=======
        public void maybeAttemptExecute(CompletableFuture<Response<OutputT>> future) {
            retryableStageHelper.startingAttempt();
>>>>>>> 43fabc9a

            if (!retryableStageHelper.retryPolicyAllowsRetry()) {
                future.completeExceptionally(retryableStageHelper.retryPolicyDisallowedRetryException());
                return;
            }

            if (retryableStageHelper.getAttemptNumber() > 1) {
                // We failed the last attempt, but will retry. The response handler wants to know when that happens.
                responseHandler.onError(retryableStageHelper.getLastException());

                // Reset the request provider to the original one before retries, in case it was modified downstream.
                context.requestProvider(originalRequestBody);
            }

            Duration backoffDelay = retryableStageHelper.getBackoffDelay();
            if (!backoffDelay.isZero()) {
                retryableStageHelper.logBackingOff(backoffDelay);
                scheduledExecutor.schedule(() -> attemptExecute(future), backoffDelay.toMillis(), MILLISECONDS);
            } else {
                attemptExecute(future);
            }
        }

        private void attemptExecute(CompletableFuture<Response<OutputT>> future) {
            CompletableFuture<Response<OutputT>> responseFuture;
            try {
                retryableStageHelper.logSendingRequest();
                responseFuture = requestPipeline.execute(retryableStageHelper.requestToSend(), context);

                // If the result future fails, go ahead and fail the response future.
                CompletableFutureUtils.forwardExceptionTo(future, responseFuture);
            } catch (SdkException | IOException e) {
                maybeRetryExecute(future, e);
                return;
            } catch (Throwable e) {
                future.completeExceptionally(e);
                return;
            }

            responseFuture.whenComplete((response, exception) -> {

                if (exception != null) {
                    maybeRetryExecute(future, exception);
                    return;
                }

                retryableStageHelper.setLastResponse(response.httpResponse());

                if (!response.isSuccess()) {
                    retryableStageHelper.adjustClockIfClockSkew(response);
                    maybeRetryExecute(future, response.exception());
                    return;
                }

                retryableStageHelper.attemptSucceeded();
                future.complete(response);
            });
        }

        private void maybeRetryExecute(CompletableFuture<Response<OutputT>> future, Throwable exception) {
            retryableStageHelper.setLastException(exception);
            maybeAttemptExecute(future);
        }
    }
}<|MERGE_RESOLUTION|>--- conflicted
+++ resolved
@@ -15,14 +15,11 @@
 
 package software.amazon.awssdk.core.internal.http.pipeline.stages;
 
-<<<<<<< HEAD
 import static software.amazon.awssdk.core.interceptor.MetricExecutionAttribute.METRIC_REGISTRY;
 
-=======
 import static java.util.concurrent.TimeUnit.MILLISECONDS;
 
 import java.io.IOException;
->>>>>>> 43fabc9a
 import java.time.Duration;
 import java.util.concurrent.CompletableFuture;
 import java.util.concurrent.ScheduledExecutorService;
@@ -35,10 +32,8 @@
 import software.amazon.awssdk.core.internal.http.RequestExecutionContext;
 import software.amazon.awssdk.core.internal.http.TransformingAsyncResponseHandler;
 import software.amazon.awssdk.core.internal.http.pipeline.RequestPipeline;
-<<<<<<< HEAD
 import software.amazon.awssdk.core.internal.http.pipeline.stages.utils.MetricUtils;
 import software.amazon.awssdk.core.internal.retry.ClockSkewAdjuster;
-import software.amazon.awssdk.core.internal.retry.RetryHandler;
 import software.amazon.awssdk.core.internal.util.CapacityManager;
 import software.amazon.awssdk.core.internal.util.ThrowableUtils;
 import software.amazon.awssdk.core.retry.RetryPolicy;
@@ -47,10 +42,8 @@
 import software.amazon.awssdk.metrics.meter.Timer;
 import software.amazon.awssdk.metrics.metrics.SdkDefaultMetric;
 import software.amazon.awssdk.metrics.registry.MetricRegistry;
-=======
 import software.amazon.awssdk.core.internal.http.pipeline.stages.utils.RetryableStageHelper;
 import software.amazon.awssdk.http.SdkHttpFullRequest;
->>>>>>> 43fabc9a
 import software.amazon.awssdk.utils.CompletableFutureUtils;
 
 /**
@@ -75,21 +68,15 @@
     }
 
     @Override
-<<<<<<< HEAD
     public CompletableFuture<Response<OutputT>> execute(SdkHttpFullRequest request, RequestExecutionContext context) throws
                                                                                                                      Exception {
-        CompletableFuture<Response<OutputT>> responseFuture = new RetryExecutor(request, context).execute();
+        CompletableFuture<Response<OutputT>> responseFuture = new RetryingExecutor(request, context).execute();
         responseFuture.whenComplete((resp, err) -> MetricUtils.timer(context.executionContext()
-                                                                            .executionAttributes()
-                                                                            .getAttribute(METRIC_REGISTRY),
-                                                                     SdkDefaultMetric.API_CALL)
-                                                              .end());
+                        .executionAttributes()
+                        .getAttribute(METRIC_REGISTRY),
+                SdkDefaultMetric.API_CALL)
+                .end());
         return responseFuture;
-=======
-    public CompletableFuture<Response<OutputT>> execute(SdkHttpFullRequest request,
-                                                        RequestExecutionContext context) throws Exception {
-        return new RetryingExecutor(request, context).execute();
->>>>>>> 43fabc9a
     }
 
     private class RetryingExecutor {
@@ -109,30 +96,17 @@
             return future;
         }
 
-<<<<<<< HEAD
-        public CompletableFuture<Response<OutputT>> execute(CompletableFuture<Response<OutputT>> future) throws Exception {
-            MetricRegistry attemptRegistry = MetricUtils.newRegistry(context.executionAttributes());
-            Timer apiCallAttemptTimer = MetricUtils.timer(attemptRegistry, SdkDefaultMetric.API_CALL_ATTEMPT_LATENCY);
-            apiCallAttemptTimer.start();
-
-            beforeExecute();
-
-            CompletableFuture<Response<OutputT>> executeFuture = doExecute();
-            executeFuture.whenComplete((resp, err) -> {
-                apiCallAttemptTimer.end();
-                retryIfNeeded(future, resp, err);
-            });
-            return CompletableFutureUtils.forwardExceptionTo(future, executeFuture);
-        }
-=======
         public void maybeAttemptExecute(CompletableFuture<Response<OutputT>> future) {
             retryableStageHelper.startingAttempt();
->>>>>>> 43fabc9a
 
             if (!retryableStageHelper.retryPolicyAllowsRetry()) {
                 future.completeExceptionally(retryableStageHelper.retryPolicyDisallowedRetryException());
                 return;
             }
+
+            MetricRegistry attemptRegistry = MetricUtils.newRegistry(context.executionAttributes());
+            Timer apiCallAttemptTimer = MetricUtils.timer(attemptRegistry, SdkDefaultMetric.API_CALL_ATTEMPT_LATENCY);
+            apiCallAttemptTimer.start();
 
             if (retryableStageHelper.getAttemptNumber() > 1) {
                 // We failed the last attempt, but will retry. The response handler wants to know when that happens.
@@ -145,13 +119,13 @@
             Duration backoffDelay = retryableStageHelper.getBackoffDelay();
             if (!backoffDelay.isZero()) {
                 retryableStageHelper.logBackingOff(backoffDelay);
-                scheduledExecutor.schedule(() -> attemptExecute(future), backoffDelay.toMillis(), MILLISECONDS);
+                scheduledExecutor.schedule(() -> attemptExecute(future, apiCallAttemptTimer), backoffDelay.toMillis(), MILLISECONDS);
             } else {
-                attemptExecute(future);
+                attemptExecute(future, apiCallAttemptTimer);
             }
         }
 
-        private void attemptExecute(CompletableFuture<Response<OutputT>> future) {
+        private void attemptExecute(CompletableFuture<Response<OutputT>> future, Timer apiCallAttemptTimer) {
             CompletableFuture<Response<OutputT>> responseFuture;
             try {
                 retryableStageHelper.logSendingRequest();
@@ -165,6 +139,8 @@
             } catch (Throwable e) {
                 future.completeExceptionally(e);
                 return;
+            } finally {
+                apiCallAttemptTimer.end();
             }
 
             responseFuture.whenComplete((response, exception) -> {
