/*
 * Copyright 2010-2018 Amazon.com, Inc. or its affiliates. All Rights Reserved.
 *
 * Licensed under the Apache License, Version 2.0 (the "License").
 * You may not use this file except in compliance with the License.
 * A copy of the License is located at
 *
 *  http://aws.amazon.com/apache2.0
 *
 * or in the "license" file accompanying this file. This file is distributed
 * on an "AS IS" BASIS, WITHOUT WARRANTIES OR CONDITIONS OF ANY KIND, either
 * express or implied. See the License for the specific language governing
 * permissions and limitations under the License.
 */

package software.amazon.awssdk.http.nio.netty.internal;

import io.netty.util.AttributeKey;
import java.nio.ByteBuffer;
import java.util.concurrent.CompletableFuture;
import java.util.concurrent.atomic.AtomicLong;
import org.reactivestreams.Subscriber;
import software.amazon.awssdk.http.nio.netty.h2.Http2MultiplexChannelPool;
import software.amazon.awssdk.http.nio.netty.h2.MultiplexedChannelRecord;
import software.amazon.awssdk.http.nio.netty.h2.SdkHttp2FrameVisitor;

/**
 * Keys for attributes attached via {@link io.netty.channel.Channel#attr(AttributeKey)}.
 */
<<<<<<< HEAD
public class ChannelAttributeKeys {

    public static final AttributeKey<Boolean> FIRST_BYTE_RECEIVED = AttributeKey.newInstance("firstByteReceived");

    public static final AttributeKey<Long> REQUEST_START = AttributeKey.newInstance("requestStart");

    public static final AttributeKey<Long> REQUEST_FINISH = AttributeKey.newInstance("requestFinish");
=======
final class ChannelAttributeKeys {
>>>>>>> 4793240a

    /**
     * Attribute key for {@link RequestContext}.
     */
<<<<<<< HEAD
    // TODO public
    public static final AttributeKey<RequestContext> REQUEST_CONTEXT_KEY = AttributeKey.newInstance("requestContext");

    public static final AttributeKey<Subscriber<? super ByteBuffer>> SUBSCRIBER_KEY = AttributeKey.newInstance("subscriber");

    // TODO public
    public static final AttributeKey<Boolean> RESPONSE_COMPLETE_KEY = AttributeKey.newInstance("responseComplete");

    /**
     * Future that when a protocol (http/1.1 or h2) has been selected.
     */
    public static final AttributeKey<CompletableFuture<String>> PROTOCOL_FUTURE = AttributeKey.newInstance("protocolFuture");

    /**
     * Reference to {@link MultiplexedChannelRecord} which stores information about leased streams for a multiplexed connection.
     */
    public static final AttributeKey<MultiplexedChannelRecord> CHANNEL_POOL_RECORD = AttributeKey.newInstance("channelPoolRecord");

    /**
     * Value of the MAX_CONCURRENT_STREAMS from the server's SETTING frame.
     */
    public static final AttributeKey<Long> MAX_CONCURRENT_STREAMS = AttributeKey.newInstance("maxConcurrentStreams");

    public static final AttributeKey<SdkHttp2FrameVisitor> FRAME_VISITOR = AttributeKey.newInstance("frameVisitor");
=======
    public static final AttributeKey<RequestContext> REQUEST_CONTEXT_KEY = AttributeKey.newInstance("requestContext");

    public static final AttributeKey<Subscriber<? super ByteBuffer>> SUBSCRIBER_KEY = AttributeKey.newInstance("subscriber");

    public static final AttributeKey<Boolean> RESPONSE_COMPLETE_KEY = AttributeKey.newInstance("responseComplete");
>>>>>>> 4793240a

    private ChannelAttributeKeys() {
    }
}<|MERGE_RESOLUTION|>--- conflicted
+++ resolved
@@ -18,31 +18,24 @@
 import io.netty.util.AttributeKey;
 import java.nio.ByteBuffer;
 import java.util.concurrent.CompletableFuture;
-import java.util.concurrent.atomic.AtomicLong;
 import org.reactivestreams.Subscriber;
-import software.amazon.awssdk.http.nio.netty.h2.Http2MultiplexChannelPool;
 import software.amazon.awssdk.http.nio.netty.h2.MultiplexedChannelRecord;
 import software.amazon.awssdk.http.nio.netty.h2.SdkHttp2FrameVisitor;
 
 /**
  * Keys for attributes attached via {@link io.netty.channel.Channel#attr(AttributeKey)}.
  */
-<<<<<<< HEAD
-public class ChannelAttributeKeys {
+public final class ChannelAttributeKeys {
 
     public static final AttributeKey<Boolean> FIRST_BYTE_RECEIVED = AttributeKey.newInstance("firstByteReceived");
 
     public static final AttributeKey<Long> REQUEST_START = AttributeKey.newInstance("requestStart");
 
     public static final AttributeKey<Long> REQUEST_FINISH = AttributeKey.newInstance("requestFinish");
-=======
-final class ChannelAttributeKeys {
->>>>>>> 4793240a
 
     /**
      * Attribute key for {@link RequestContext}.
      */
-<<<<<<< HEAD
     // TODO public
     public static final AttributeKey<RequestContext> REQUEST_CONTEXT_KEY = AttributeKey.newInstance("requestContext");
 
@@ -67,13 +60,6 @@
     public static final AttributeKey<Long> MAX_CONCURRENT_STREAMS = AttributeKey.newInstance("maxConcurrentStreams");
 
     public static final AttributeKey<SdkHttp2FrameVisitor> FRAME_VISITOR = AttributeKey.newInstance("frameVisitor");
-=======
-    public static final AttributeKey<RequestContext> REQUEST_CONTEXT_KEY = AttributeKey.newInstance("requestContext");
-
-    public static final AttributeKey<Subscriber<? super ByteBuffer>> SUBSCRIBER_KEY = AttributeKey.newInstance("subscriber");
-
-    public static final AttributeKey<Boolean> RESPONSE_COMPLETE_KEY = AttributeKey.newInstance("responseComplete");
->>>>>>> 4793240a
 
     private ChannelAttributeKeys() {
     }
