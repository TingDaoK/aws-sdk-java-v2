--- conflicted
+++ resolved
@@ -107,14 +107,14 @@
             <scope>test</scope>
         </dependency>
         <dependency>
-<<<<<<< HEAD
+            <groupId>org.reactivestreams</groupId>
+            <artifactId>reactive-streams-tck</artifactId>
+            <scope>test</scope>
+        </dependency>
+        <dependency>
             <groupId>software.amazon.awssdk</groupId>
             <artifactId>auth-crt</artifactId>
             <version>${awsjavasdk.version}</version>
-=======
-            <groupId>org.reactivestreams</groupId>
-            <artifactId>reactive-streams-tck</artifactId>
->>>>>>> 7ea70474
             <scope>test</scope>
         </dependency>
     </dependencies>
